--- conflicted
+++ resolved
@@ -192,13 +192,10 @@
       logging.exception("Azure agent received a CloudError.")
       raise AgentConfigurationException("Unable to authenticate using the "
         "credentials provided. Reason: {}".format(error.message))
-<<<<<<< HEAD
     except ClientException as e:
       logging.exception("ClientException received while attempting to contact "
                         "Azure.")
       raise AgentRuntimeException(e.message)
-=======
->>>>>>> ea25ea7e
 
   def configure_instance_security(self, parameters):
     """ Configure the resource group and storage account needed to create the
@@ -252,13 +249,10 @@
       logging.exception("Encountered an error while registering provider.")
       raise AgentRuntimeException("Unable to register provider. Reason: {}"
                                   .format(error.message))
-<<<<<<< HEAD
     except ClientException as e:
       logging.exception("ClientException received while attempting to contact "
                         "Azure.")
       raise AgentRuntimeException(e.message)
-=======
->>>>>>> ea25ea7e
 
   def describe_instances(self, parameters, pending=False):
     """ Queries Microsoft Azure to see which instances are currently
@@ -312,13 +306,10 @@
       logging.exception("CloudError received while trying to describe "
                         "instances.")
       raise AgentRuntimeException(e.message)
-<<<<<<< HEAD
     except ClientException as e:
       logging.exception("ClientException received while attempting to contact "
                         "Azure.")
       raise AgentRuntimeException(e.message)
-=======
->>>>>>> ea25ea7e
 
     return public_ips, private_ips, instance_ids
 
@@ -545,13 +536,10 @@
                         "to Scale Sets.")
       raise AgentRuntimeException("Unable to add to Scale Sets due to: {}"
                                   .format(error.message))
-<<<<<<< HEAD
     except ClientException as e:
       logging.exception("ClientException received while attempting to contact "
                         "Azure.")
       raise AgentRuntimeException(e.message)
-=======
->>>>>>> ea25ea7e
 
     for vmss, ss_instance_count in scalesets_and_counts:
       ss_upgrade_policy = vmss.upgrade_policy
@@ -746,14 +734,11 @@
       logging.exception("CloudError during creation of Scale Set.")
       raise AgentConfigurationException("Unable to create a Scale Set of {0} "
                                         "VM(s): {1}".format(count, error.message))
-<<<<<<< HEAD
     except ClientException as e:
       logging.exception("ClientException received while attempting to "
                         "contact Azure.")
       raise AgentRuntimeException("Unable to create a Scale Set due to: "
                                   "{0}".format(e.message))
-=======
->>>>>>> ea25ea7e
 
   def associate_static_ip(self, instance_id, static_ip):
     """ Associates the given static IP address with the given instance ID.
@@ -785,14 +770,11 @@
     except CloudError as e:
       logging.exception("CloudError received trying to list Scale Sets.")
       raise AgentRuntimeException(e.message)
-<<<<<<< HEAD
     except ClientException as e:
       logging.exception("ClientException received while attempting to contact "
                         "Azure.")
       raise AgentRuntimeException(e.message)
-=======
-
->>>>>>> ea25ea7e
+
     downscale = parameters['autoscale_agent']
 
     # On downscaling of instances, we need to delete the specific instance
@@ -811,13 +793,10 @@
         logging.exception("CloudError received while trying to terminate "
                           "instances.")
         raise AgentRuntimeException(e.message)
-<<<<<<< HEAD
       except ClientException as e:
         logging.exception("ClientException received while attempting to "
                           "contact Azure.")
         raise AgentRuntimeException(e.message)
-=======
->>>>>>> ea25ea7e
 
       with concurrent.futures.ThreadPoolExecutor(max_workers=5) as executor:
         for vm_name, vmss_name in vmss_vms_to_delete:
@@ -852,13 +831,10 @@
         logging.exception("CloudError received while trying to terminate "
                           "instances.")
         raise AgentRuntimeException(e.message)
-<<<<<<< HEAD
       except ClientException as e:
         logging.exception("ClientException received while attempting to "
                           "contact Azure.")
         raise AgentRuntimeException(e.message)
-=======
->>>>>>> ea25ea7e
 
       with concurrent.futures.ThreadPoolExecutor(max_workers=5) as executor:
         for vmss_name in ss_to_delete:
@@ -892,13 +868,10 @@
       logging.exception("CloudError received while trying to terminate "
                         "instances.")
       raise AgentRuntimeException(e.message)
-<<<<<<< HEAD
     except ClientException as e:
       logging.exception("ClientException received while attempting to contact "
                         "Azure.")
       raise AgentRuntimeException(e.message)
-=======
->>>>>>> ea25ea7e
 
     # Delete ScaleSets.
     vmss_delete_futures = []
@@ -1138,13 +1111,10 @@
       logging.exception("Unable to check if zone exists.")
       raise AgentConfigurationException("Unable to check if zone exists. "
                                         "Reason: {}".format(error.message))
-<<<<<<< HEAD
     except ClientException as e:
       logging.exception("ClientException received while attempting to contact "
                         "Azure.")
       raise AgentRuntimeException(e.message)
-=======
->>>>>>> ea25ea7e
     return False
 
   def cleanup_state(self, parameters):
@@ -1178,13 +1148,10 @@
       logging.exception("CloudError received trying to clean up network interfaces.")
       raise AgentRuntimeException("Unable to clean up network interfaces. "
                                   "Reason: {}".format(error.message))
-<<<<<<< HEAD
     except ClientException as e:
       logging.exception("ClientException received while attempting to contact "
                         "Azure.")
       raise AgentRuntimeException(e.message)
-=======
->>>>>>> ea25ea7e
 
     AppScaleLogger.log("Network Interface(s) have been successfully deleted.")
 
@@ -1201,13 +1168,10 @@
       logging.exception("Unable to clean up public ips.")
       raise AgentRuntimeException("Unable to clean up public ips. "
                                   "Reason: {}".format(error.message))
-<<<<<<< HEAD
     except ClientException as e:
       logging.exception("ClientException received while attempting to contact "
                         "Azure.")
       raise AgentRuntimeException(e.message)
-=======
->>>>>>> ea25ea7e
 
     AppScaleLogger.log("Public IP Address(s) have been successfully deleted.")
 
@@ -1224,13 +1188,10 @@
       logging.exception("Unable to clean up virtual networks.")
       raise AgentRuntimeException("Unable to clean up virtual networks. "
                                   "Reason: {}".format(error.message))
-<<<<<<< HEAD
     except ClientException as e:
       logging.exception("ClientException received while attempting to "
                         "contact Azure.")
       raise AgentRuntimeException(e.message)
-=======
->>>>>>> ea25ea7e
 
     AppScaleLogger.log("Virtual Network(s) have been successfully deleted.")
 
@@ -1483,13 +1444,10 @@
       logging.exception("Unable to create resource group.")
       raise AgentConfigurationException("Unable to create a resource group "
         "using the credentials provided: {}".format(error.message))
-<<<<<<< HEAD
     except ClientException as e:
       logging.exception("ClientException received while attempting to contact "
                         "Azure.")
       raise AgentRuntimeException(e.message)
-=======
->>>>>>> ea25ea7e
 
   def create_storage_account(self, parameters, storage_client):
     """ Creates a Storage Account under the Resource Group, if it does not
