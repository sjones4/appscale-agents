"""
Helper library for EC2 interaction
"""
import boto
import boto.ec2
import boto.vpc
import datetime
import glob
import os
import re
import time
import logging

from boto.ec2.networkinterface import NetworkInterfaceCollection
from boto.ec2.networkinterface import NetworkInterfaceSpecification
from boto.exception import EC2ResponseError

from .config import AppScaleState
from base_agent import AgentConfigurationException
from base_agent import AgentRuntimeException
from base_agent import BaseAgent

# pylint: disable-msg=W0511
#    don't bother about todo's
logger = logging.getLogger(__name__)

class SecurityGroupNotFoundException(Exception):
  """ Exception to raise when a security group could not be found on EC2."""
  pass


class EC2Agent(BaseAgent):
  """
  EC2 infrastructure agent class which can be used to spawn and terminate
  VMs in an EC2 based environment.
  """

  # The maximum amount of time, in seconds, that we are willing to wait for
  # a virtual machine to start up, from the initial run-instances request.
  # Setting this value is a bit of an art, but we choose the value below
  # because our image is roughly 10GB in size, and if Eucalyptus doesn't
  # have the image cached, it could take half an hour to get our image
  # started.  We set this to 60 minutes so we have some leeway.
  MAX_VM_CREATION_TIME = 3600

  # The amount of time that run_instances waits between each describe-instances
  # request. Setting this value too low can cause Eucalyptus to interpret
  # requests as replay attacks.
  SLEEP_TIME = 20

  PARAM_SPOT = 'use_spot_instances'
  PARAM_SPOT_PRICE = 'max_spot_price'
  PARAM_SUBNET_ID = 'aws_subnet_id'
  PARAM_VPC_ID = 'aws_vpc_id'

  REQUIRED_EC2_RUN_INSTANCES_PARAMS = (
    BaseAgent.PARAM_CREDENTIALS,
    BaseAgent.PARAM_GROUP,
    BaseAgent.PARAM_IMAGE_ID,
    BaseAgent.PARAM_KEYNAME,
    PARAM_SPOT
  )

  REQUIRED_EC2_TERMINATE_INSTANCES_PARAMS = (
    BaseAgent.PARAM_CREDENTIALS,
    BaseAgent.PARAM_INSTANCE_IDS
  )

  # A list of the environment variables that must be provided
  # to control machines in Amazon EC2.
  REQUIRED_EC2_CREDENTIALS = (
    'EC2_SECRET_KEY',
    'EC2_ACCESS_KEY'
  )

  # A tuple of the credentials that we build our internal
  # credential list from.
  REQUIRED_CREDENTIALS = REQUIRED_EC2_CREDENTIALS


  # An int that indicates how many times we should try to create a security
  # group and authorize it for TCP, UDP, or ICMP traffic.
  SECURITY_GROUP_RETRY_COUNT = 3


  DESCRIBE_INSTANCES_RETRY_COUNT = 3


  # The region that instances should be started in and terminated from, if the
  # user does not specify a zone.
  DEFAULT_REGION = "us-east-1"


  # A list of EC2 instance types that have less than 4 GB of RAM, the amount
  # recommended by Cassandra. AppScale will still run on these instance types,
  # but is likely to crash after a day or two of use (as Cassandra will attempt
  # to malloc ~800MB of memory, which will fail on these instance types).
  DISALLOWED_INSTANCE_TYPES = ["m1.small", "c1.medium", "t1.micro"]


  def assert_credentials_are_valid(self, parameters):
    """Contacts AWS to see if the given access key and secret key represent a
    valid set of credentials.

    Args:
      parameters: A dict containing the user's AWS access key and secret key.
    Raises:
      AgentConfigurationException: If the given AWS access key and secret key
      cannot be used to make requests to AWS.
    """
    conn = self.open_connection(parameters)
    try:
      conn.get_all_instances()
    except EC2ResponseError:
      raise AgentConfigurationException("We couldn't validate your EC2 " + \
        "access key and EC2 secret key. Are your credentials valid?")


  def configure_instance_security(self, parameters):
    """
    Setup EC2 security keys and groups. Required input values are read from
    the parameters dictionary. More specifically, this method expects to
    find a 'keyname' parameter and a 'group' parameter in the parameters
    dictionary. Using these provided values, this method will create a new
    EC2 key-pair and a security group. Security group will be granted permission
    to access any port on the instantiated VMs. (Also see documentation for the
    BaseAgent class)

    Args:
      parameters: A dictionary of parameters.
    """
    keyname = parameters[self.PARAM_KEYNAME]
    group = parameters[self.PARAM_GROUP]
    is_autoscale = parameters[self.PARAM_AUTOSCALE_AGENT]

    # While creating instances during autoscaling, we do not need to create a
    # new keypair or a security group. We just make use of the existing one.
    if is_autoscale in ['True', True]:
      return

    logger.info('Verifying that keyname {0} is not already registered.'
                .format(keyname))
    conn = self.open_connection(parameters)

    if conn.get_key_pair(keyname):
      self.handle_failure("SSH keyname {0} is already registered. Please " \
        "change the 'keyname' specified in your AppScalefile to a different " \
        "value, or erase it to have one automatically generated for you." \
        .format(keyname))

    try:
      self.get_security_group_by_name(conn, group,
                                      parameters.get(self.PARAM_VPC_ID))
    except SecurityGroupNotFoundException:
      # If this is raised, the group does not exist.
      pass
    else:
      self.handle_failure("Security group {0} is already registered. Please "
                          "change the 'group' specified in your AppScalefile "
                          "to a different value, or erase it to have one "
                          "automatically generated for you.".format(group))


    logger.info("Creating key pair: {0}".format(keyname))
    key_pair = conn.create_key_pair(keyname)

    ssh_key_location = AppScaleState.ssh_key(keyname)
    AppScaleState.write_key_file(ssh_key_location, key_pair.material)
    
    sg = self.create_security_group(parameters, group)

    self.authorize_security_group(parameters, sg.id, from_port=1,
                                  to_port=65535, ip_protocol='udp',
                                  cidr_ip='0.0.0.0/0')
    self.authorize_security_group(parameters, sg.id, from_port=1,
                                  to_port=65535, ip_protocol='tcp',
                                  cidr_ip='0.0.0.0/0')
    self.authorize_security_group(parameters, sg.id, from_port=-1,
                                  to_port=-1, ip_protocol='icmp',
                                  cidr_ip='0.0.0.0/0')
    return True


  def create_security_group(self, parameters, group):
    """Creates a new security group in AWS with the given name.

    Args:
      parameters: A dict that contains the credentials necessary to authenticate
        with AWS.
      group: A str that names the group that should be created.
    Returns:
      The 'boto.ec2.securitygroup.SecurityGroup' that was just created.
    Raises:
      AgentRuntimeException: If the security group could not be created.
    """
    logger.info('Creating security group: {0}'.format(group))
    conn = self.open_connection(parameters)
    specified_vpc = parameters.get(self.PARAM_VPC_ID)

    retries_left = self.SECURITY_GROUP_RETRY_COUNT
    while retries_left:
      try:
        conn.create_security_group(group, 'AppScale security group',
                                   specified_vpc)
      except EC2ResponseError:
        pass
      try:
        return self.get_security_group_by_name(conn, group, specified_vpc)
      except SecurityGroupNotFoundException:
        pass
      time.sleep(self.SLEEP_TIME)
      retries_left -= 1

    raise AgentRuntimeException("Couldn't create security group with " \
      "name {0}".format(group))


  @classmethod
  def get_security_group_by_name(cls, conn, group, vpc_id):
    """Gets a security group in AWS with the given name.

    Args:
      conn: A boto connection.
      group: A str that names the group that should be found.
      vpc_id: A str containing the id of the VPC, used for checking if the
        security group located is in the proper VPC or None.
    Returns:
      The 'boto.ec2.securitygroup.SecurityGroup' that has the correct group
      name.
    Raises:
      SecurityGroupNotFoundException: If the security group could not be found.
    """
    for sg in conn.get_all_security_groups():
      if sg.name == group and sg.vpc_id == vpc_id:
        return sg

    if vpc_id:
      msg = 'Could not find security group with name {} in VPC {}!'.format(
          group, vpc_id)
    else:
      msg = 'Could not find security group with name {} in classic ' \
            'network!'.format(group)
    raise SecurityGroupNotFoundException(msg)


  def authorize_security_group(self, parameters, group_id, from_port,
                               to_port, ip_protocol, cidr_ip):
    """Opens up traffic on the given port range for traffic of the named type.

    Args:
      parameters: A dict that contains the credentials necessary to authenticate
        with AWS.
      group_id: A str that contains the id of the group whose ports should be
        opened.
      from_port: An int that names the first port that access should be allowed
        on.
      to_port: An int that names the last port that access should be allowed on.
      ip_protocol: A str that indicates if TCP, UDP, or ICMP traffic should be
        allowed.
      cidr_ip: A str that names the IP range that traffic should be allowed
        from.
    Raises:
      AgentRuntimeException: If the ports could not be opened on the security
      group.
    """
    logger.info('Authorizing security group {0} for {1} traffic from ' \
      'port {2} to port {3}'.format(group_id, ip_protocol, from_port, to_port))
    conn = self.open_connection(parameters)
    retries_left = self.SECURITY_GROUP_RETRY_COUNT
    while retries_left:
      try:
        conn.authorize_security_group(group_id=group_id, from_port=from_port,
                                      to_port=to_port, cidr_ip=cidr_ip,
                                      ip_protocol=ip_protocol)
      except EC2ResponseError:
        pass
      try:
        group_info = self.get_security_group_by_name(
            conn, parameters[self.PARAM_GROUP], parameters.get(self.PARAM_VPC_ID))
        for rule in group_info.rules:
          if int(rule.from_port) == from_port and int(rule.to_port) == to_port \
            and rule.ip_protocol == ip_protocol:
            return
      except SecurityGroupNotFoundException as e:
        raise AgentRuntimeException(e.message)
      time.sleep(self.SLEEP_TIME)
      retries_left -= 1

    raise AgentRuntimeException("Couldn't authorize {0} traffic from port " \
      "{1} to port {2} on CIDR IP {3}".format(ip_protocol, from_port, to_port,
      cidr_ip))


  def get_params_from_args(self, args):
    """
    Searches through args to build a dict containing the parameters
    necessary to interact with Amazon EC2.

    Args:
      args: A Namespace containing the arguments that the user has
        invoked an AppScale Tool with.
    """
    # need to convert this to a dict if it is not already
    if not isinstance(args, dict):
      args = vars(args)

    params = {
      self.PARAM_CREDENTIALS : {},
      self.PARAM_GROUP : args['group'],
      self.PARAM_IMAGE_ID : args['machine'],
      self.PARAM_INSTANCE_TYPE : args['instance_type'],
      self.PARAM_KEYNAME : args['keyname'],
      self.PARAM_STATIC_IP : args.get(self.PARAM_STATIC_IP),
      self.PARAM_ZONE : args.get('zone'),
      self.PARAM_VERBOSE : args.get('verbose', False),
      self.PARAM_AUTOSCALE_AGENT : False
    }

    if params[self.PARAM_ZONE]:
      params[self.PARAM_REGION] = params[self.PARAM_ZONE][:-1]
    else:
      params[self.PARAM_REGION] = self.DEFAULT_REGION

    for credential in self.REQUIRED_CREDENTIALS:
      if args.get(credential):
        params[self.PARAM_CREDENTIALS][credential] = args[credential]
      else:
        raise AgentConfigurationException("Couldn't find {0} in your " \
          "environment. Please set it and run AppScale again."
          .format(credential))
    self.assert_credentials_are_valid(params)

    if args.get('use_spot_instances') == True:
      params[self.PARAM_SPOT] = True
    else:
      params[self.PARAM_SPOT] = False

    if params[self.PARAM_SPOT]:
      if args.get('max_spot_price'):
        params[self.PARAM_SPOT_PRICE] = args['max_spot_price']
      else:
        params[self.PARAM_SPOT_PRICE] = self.get_optimal_spot_price(
          self.open_connection(params), params[self.PARAM_INSTANCE_TYPE],
          params[self.PARAM_ZONE])

    # If VPC id and Subnet id are not set assume classic networking should be
    # used.
    vpc_id = args.get(self.PARAM_VPC_ID)
    subnet_id = args.get(self.PARAM_SUBNET_ID)
    if not vpc_id and not subnet_id:
      logger.info('Using Classic Networking since subnet and vpc were '
                         'not specified.')
    # All further checks are for VPC Networking.
    elif (vpc_id or subnet_id) and not (vpc_id and subnet_id):
      raise AgentConfigurationException('Both VPC id and Subnet id must be '
                                        'specified to use VPC Networking.')
    else:
      # VPC must exist.
      vpc_conn = self.open_vpc_connection(params)

      params[self.PARAM_VPC_ID] = args[self.PARAM_VPC_ID]
      try:
        vpc_conn.get_all_vpcs(params[self.PARAM_VPC_ID])
      except EC2ResponseError as e:
        raise AgentConfigurationException('Error looking for vpc: {}'.format(
            e.message))

      # Subnet must exist.
      all_subnets = vpc_conn.get_all_subnets(filters={'vpcId': params[self.PARAM_VPC_ID]})
      params[self.PARAM_SUBNET_ID] = args[self.PARAM_SUBNET_ID]

      if not any(subnet.id == params[self.PARAM_SUBNET_ID] for subnet in all_subnets):
        raise AgentConfigurationException('Specified subnet {} does not exist '
                                          'in vpc {}!'.format(params[self.PARAM_SUBNET_ID],
                                                              params[self.PARAM_VPC_ID]))
    return params


  def get_cloud_params(self, keyname):
    """Searches through the locations.json file with key
    'infrastructure_info' to build a dict containing the
    parameters necessary to interact with Amazon EC2.

    Args:
      keyname: The name of the SSH keypair that uniquely identifies this
        AppScale deployment.
    """
    params = {
      self.PARAM_CREDENTIALS : {},
      self.PARAM_GROUP : AppScaleState.get_group(keyname),
      self.PARAM_KEYNAME : keyname
    }

    zone = AppScaleState.get_zone(keyname)
    if zone:
      params[self.PARAM_REGION] = zone[:-1]
    else:
      params[self.PARAM_REGION] = self.DEFAULT_REGION


    for credential in self.REQUIRED_CREDENTIALS:
      cred = AppScaleState.get_infrastructure_option(tag=credential,
                                                  keyname=keyname)
      if not cred:
        raise AgentConfigurationException("no " + credential)

      params[self.PARAM_CREDENTIALS][credential] = cred

    return params

  def assert_required_parameters(self, parameters, operation):
    """
    Assert that all the parameters required for the EC2 agent are in place.
    (Also see documentation for the BaseAgent class)

    Args:
      parameters: A dictionary of parameters.
      operation: Operations to be invoked using the above parameters.
    """
    required_params = ()
    if operation == BaseAgent.OPERATION_RUN:
      required_params = self.REQUIRED_EC2_RUN_INSTANCES_PARAMS
    elif operation == BaseAgent.OPERATION_TERMINATE:
      required_params = self.REQUIRED_EC2_TERMINATE_INSTANCES_PARAMS

    # make sure the user set something for each parameter
    for param in required_params:
      if not self.has_parameter(param, parameters):
        raise AgentConfigurationException('no ' + param)

    # next, make sure the user actually put in their credentials
    for credential in self.REQUIRED_EC2_CREDENTIALS:
      if not self.has_parameter(credential, parameters['credentials']):
        raise AgentConfigurationException('no ' + credential)

  def describe_instances(self, parameters, pending=False):
    """
    Retrieves the list of running instances that have been instantiated using a
    particular EC2 keyname. The target keyname is read from the input parameter
    map. (Also see documentation for the BaseAgent class).

    Args:
      parameters: A dictionary containing the 'keyname' parameter.
      pending: Indicates we also want the pending instances.
    Returns:
      A tuple of the form (public_ips, private_ips, instances) where each
      member is a list.
    """
    instance_ids = []
    public_ips = []
    private_ips = []

    conn = self.open_connection(parameters)
    reservations = conn.get_all_instances()
    instances = [i for r in reservations for i in r.instances]
    for i in instances:
      if (i.state == 'running' or (pending and i.state == 'pending'))\
           and i.key_name == parameters[self.PARAM_KEYNAME]:
        instance_ids.append(i.id)
        public_ips.append(i.ip_address or i.private_ip_address)
        private_ips.append(i.private_ip_address)
    return public_ips, private_ips, instance_ids

  def run_instances(self, count, parameters, security_configured, public_ip_needed):
    """
    Spawns the specified number of EC2 instances using the parameters
    provided. This method is blocking in that it waits until the
    requested VMs are properly booted up. However if the requested
    VMs cannot be procured within 1800 seconds, this method will treat
    it as an error and return. (Also see documentation for the BaseAgent
    class)

    Args:
      count: Number of VMs to spawned.
      parameters: A dictionary of parameters. This must contain
        'keyname', 'group', 'image_id' and 'instance_type' parameters.
      security_configured: Uses this boolean value as an heuristic to
        detect brand new AppScale deployments.
      public_ip_needed: A boolean, specifies whether to launch with a public
        ip or not.
    Returns:
      A tuple of the form (instances, public_ips, private_ips)
    """
    image_id = parameters[self.PARAM_IMAGE_ID]
    instance_type = parameters[self.PARAM_INSTANCE_TYPE]
    keyname = parameters[self.PARAM_KEYNAME]
    group = parameters[self.PARAM_GROUP]
    zone = parameters[self.PARAM_ZONE]

    # In case of autoscaling, the server side passes these parameters as a
    # string, so this check makes sure that spot instances are only created
    # when the flag is True.
    spot = parameters[self.PARAM_SPOT] in ['True', 'true', True]

    logger.info("Starting {0} machines with machine id {1}, with " \
      "instance type {2}, keyname {3}, in security group {4}, in availability" \
      " zone {5}".format(count, image_id, instance_type, keyname, group, zone))

    if spot:
      logger.info("Using spot instances")
    else:
      logger.info("Using on-demand instances")

    start_time = datetime.datetime.now()
    active_public_ips = []
    active_private_ips = []
    active_instances = []

    try:
      attempts = 1
      while True:
        instance_info = self.describe_instances(parameters)
        active_public_ips = instance_info[0]
        active_private_ips = instance_info[1]
        active_instances = instance_info[2]

        # If security has been configured on this agent just now,
        # that's an indication that this is a fresh cloud deployment.
        # As such it's not expected to have any running VMs.
        if len(active_instances) > 0 or security_configured:
          break
        elif attempts == self.DESCRIBE_INSTANCES_RETRY_COUNT:
          self.handle_failure('Failed to invoke describe_instances')
        attempts += 1

      # Get subnet from parameters.
      subnet = parameters.get(self.PARAM_SUBNET_ID)

      network_interfaces = None
      groups = None

      conn = self.open_connection(parameters)

      # A subnet indicates we're using VPC Networking.
      if subnet:
        # Get security group by name.
        try:
          sg = self.get_security_group_by_name(conn, group,
                                               parameters[self.PARAM_VPC_ID])
        except SecurityGroupNotFoundException as e:
          raise AgentRuntimeException(e.message)
        # Create network interface specification.
        network_interface = NetworkInterfaceSpecification(
          associate_public_ip_address=public_ip_needed,
          groups=[sg.id], subnet_id=subnet)
        network_interfaces = NetworkInterfaceCollection(network_interface)
      else:
        groups = [group]

      if spot:
        price = parameters[self.PARAM_SPOT_PRICE] or \
          self.get_optimal_spot_price(conn, instance_type, zone)

        conn.request_spot_instances(str(price), image_id, key_name=keyname,
                                    instance_type=instance_type, count=count,
                                    placement=zone, security_groups=groups,
                                    network_interfaces=network_interfaces)
      else:
        conn.run_instances(image_id, count, count, key_name=keyname,
                           instance_type=instance_type, placement=zone,
                           security_groups=groups,
                           network_interfaces=network_interfaces)

      instance_ids = []
      public_ips = []
      private_ips = []
      end_time = datetime.datetime.now() + datetime.timedelta(0,
        self.MAX_VM_CREATION_TIME)

      while datetime.datetime.now() < end_time:
        logger.info("Waiting for your instances to start...")
        public_ips, private_ips, instance_ids = self.describe_instances(
          parameters)

        # If we need a public ip, make sure we actually get one.
        if public_ip_needed and not self.diff(public_ips, private_ips):
          time.sleep(self.SLEEP_TIME)
          continue

        public_ips = self.diff(public_ips, active_public_ips)
        private_ips = self.diff(private_ips, active_private_ips)
        instance_ids = self.diff(instance_ids, active_instances)
        if count == len(public_ips):
          break
        time.sleep(self.SLEEP_TIME)

      if not public_ips:
        self.handle_failure('No public IPs were able to be procured '
                            'within the time limit')

      if len(public_ips) != count:
        for index in range(0, len(public_ips)):
          if public_ips[index] == '0.0.0.0':
            instance_to_term = instance_ids[index]
            logger.info('Instance {0} failed to get a public IP address'\
                    'and is being terminated'.format(instance_to_term))
            conn.terminate_instances([instance_to_term])

      end_time = datetime.datetime.now()
      total_time = end_time - start_time
      if spot:
        logger.info("Started {0} spot instances in {1} seconds" \
          .format(count, total_time.seconds))
      else:
        logger.info("Started {0} on-demand instances in {1} seconds" \
          .format(count, total_time.seconds))
      return instance_ids, public_ips, private_ips
    except EC2ResponseError as exception:
      self.handle_failure('EC2 response error while starting VMs: ' +
                          exception.error_message)


  def associate_static_ip(self, parameters, instance_id, elastic_ip):
    """Associates the given Elastic IP address with the given instance ID.

    Args:
      parameters: A dict that includes the credentials necessary to communicate
        with Amazon Web Services.
      instance_id: A str naming the running instance to associate an Elastic IP
        with.
      elastic_ip: A str naming the already allocated Elastic IP address that
        will be associated.
    """
    try:
      conn = self.open_connection(parameters)
      conn.associate_address(instance_id, elastic_ip)
    except EC2ResponseError as exception:
      self.handle_failure('Unable to associate Elastic IP {0} with instance ' \
        'ID {1} because: {2}'.format(elastic_ip, instance_id,
        exception.error_message))

  def stop_instances(self, parameters):
    """
    Stop one of more EC2 instances. The input instance IDs are
    fetched from the 'instance_ids' parameters in the input map. (Also
    see documentation for the BaseAgent class)

    Args:
      parameters: A dictionary of parameters.
    """
    instance_ids = parameters[self.PARAM_INSTANCE_IDS]
    conn = self.open_connection(parameters)
    conn.stop_instances(instance_ids)
    logger.info('Stopping instances: '+' '.join(instance_ids))

    status_filters = {"instance-state-name": 'stopped',
                      "key-name": parameters[self.PARAM_KEYNAME]}

    try:
      if not self.wait_for_status_change(instance_ids, conn, status_filters,
                                         max_wait_time=120):
        logger.info("re-stopping instances: "+' '.join(instance_ids))
        conn.stop_instances(instance_ids)
        if not self.wait_for_status_change(instance_ids, conn, status_filters,
                                           max_wait_time=120):
          self.handle_failure("ERROR: could not stop instances: " +
                              ' '.join(instance_ids))
    except InstanceIDNotFound as e:
      self.handle_failure("Error: instance ids: {} not found in cloud"
                          .format(e.message))
    except InvalidFilter as e:
      self.handle_failure("Error: invalid filter - {}".format(e.message))

  def terminate_instances(self, parameters):
    """
    Terminate one of more EC2 instances. The input instance IDs are
    fetched from the 'instance_ids' parameters in the input map. (Also
    see documentation for the BaseAgent class)

    Args:
      parameters: A dictionary of parameters.
    """
    instance_ids = set(parameters[self.PARAM_INSTANCE_IDS])
    conn = self.open_connection(parameters)
<<<<<<< HEAD
    conn.terminate_instances(instance_ids)
    logger.info('Terminating instances: ' + ' '.join(instance_ids))
    if not self.wait_for_status_change(parameters, conn, 'terminated',
            max_wait_time=120):
      logger.info("re-terminating instances: " + ' '.join(instance_ids))
      conn.terminate_instances(instance_ids)
      if not self.wait_for_status_change(parameters, conn, 'terminated',
                max_wait_time=120):
        self.handle_failure('ERROR: could not terminate instances: ' +
                            ' '.join(instance_ids))
=======
    status_filters = {"instance-state-name": 'terminated',
                      "key-name": parameters[self.PARAM_KEYNAME]}

    if not self.__terminate_instances(instance_ids, conn, status_filters, 2):
      self.handle_failure("ERROR: could not terminate instances: {}"
                          .format(" ".join(instance_ids)))

    logger.info("Removing terminated instances: " + ' '.join(instance_ids))
    self.__terminate_instances(instance_ids, conn, status_filters)

  def __terminate_instances(self, instance_ids, conn, status_filters, max_attempts=1):
    """
    Private terminate_instances that retries boto.connection.terminate_instances():
>>>>>>> 08b66ec0

    If an Instance ID is not found by EC2, retry with a subset of Ids.
    Assumption is that the missing id is terminated/deleted.

    Args:
       instance_ids: Set of instance ids to terminate
       conn: EC2 Connection
       status_filters: Dictionary of EC2 filters to use
       max_attempts: Number of terminate_instances() calls to attempt
    Returns:
       True if instances were terminated
       False if we were unable to terminate the instances.
    """
    attempts = 0
    while attempts < max_attempts:
      attempts += 1
      try:
        logger.debug("Terminating instances: {} attempt: {} of {}"
                     .format(' '.join(instance_ids), attempts, max_attempts))
        conn.terminate_instances(list(instance_ids))
        if self.wait_for_status_change(instance_ids, conn, status_filters,
                                       max_wait_time=120):
          return True
      except boto.exception.EC2ResponseError as resp_error:
        if resp_error.error_code == 'InvalidInstanceID.NotFound':
          num_ids = len(instance_ids)
          instance_ids.difference_update(re.findall('i-[a-zA-Z0-9]+',
                                         resp_error.error_message))
          logger.debug("New instance_ids: {}".format(' '.join(instance_ids)))
          new_num_ids = len(instance_ids)

          if len(instance_ids) == 0:
            return True

          # If the set size has decreased, then retry without incrementing
          # attempts
          if new_num_ids < num_ids:
            attempts-=1
        else:
          # If we got another EC2 error, wait a bit and then retry
          time.sleep(self.SLEEP_TIME)

        # make another attempt
        continue

      except InvalidFilter as e:
        logger.error("Invalid filter: {}".format(e.message))
        break

    # Ran out of attempts
    return False

  def wait_for_status_change(self, initial_instance_ids, conn, filters,
                             max_wait_time=60, poll_interval=10):
    """ After we have sent a signal to the cloud infrastructure to change the state
      of the instances (usually from running to either stopped or
      terminated), wait for the status to change.
    Args:
      initial_instance_ids: A list of instances to wait for
      conn: A connection object returned from self.open_connection().
      filters: dictionary of ec2 filters which are used to get the desired state
      max_wait_time: int of maximum amount of time (in seconds)  to wait for the
        state change.
      poll_interval: int of the number of seconds to wait between checking of
        the state.
    Returns:
      True: if all instances are in the desired state
      False: if all instances aren't in the desired state or a timeout occurred.
    Raises:
      InstanceIDNotFound: Raised when we cant find an instance
                          and state != 'terminating'
    """
    # Error out if we can't determine what status to wait on
    if 'instance-state-name' not in filters:
      raise InvalidFilter('instance-state-name is missing from filter')

    instance_ids = set(initial_instance_ids)

    deadline = time.time() + max_wait_time
    while time.time() < deadline:
      time.sleep(poll_interval)
      try:
        reservations = conn.get_all_reservations(list(instance_ids),
                                                 filters=filters)
        # We've found instances in the desired state, lets see if we are done
        instances_in_state = [i.id for r in reservations for i in r.instances]
        if instance_ids.issubset(instances_in_state):
          return True

      except boto.exception.EC2ResponseError as resp_error:
        if 'InvalidInstanceID.NotFound' == resp_error.error_code:

          ids_not_found = re.findall('i-[a-zA-Z0-9]+',
                                     resp_error.error_message)

          if 'terminated' == filters['instance-state-name']:
            # If we are waiting for 'terminated' adjust instance_ids and
            # continue polling for status
            instance_ids.difference_update(ids_not_found)

            # No instance_ids found so they must be terminated
            if len(instance_ids) == 0:
              return True
            logger.debug("Updated instance ids: {}".format(' '.join(instance_ids)))
            continue
          else:
            # For all other states it is an error to not find the instance id.
            raise InstanceIDNotFound(' '.join(ids_not_found))
    return False

  def does_address_exist(self, parameters):
    """ Queries Amazon EC2 to see if the specified Elastic IP address has been
    allocated with the given credentials.

    Args:
      parameters: A dict that contains the Elastic IP to check for existence.
    Returns:
      True if the given Elastic IP has been allocated, and False otherwise.
    """
    elastic_ip = parameters[self.PARAM_STATIC_IP]
    try:
      conn = self.open_connection(parameters)
      conn.get_all_addresses(elastic_ip)
      logger.info('Elastic IP {0} can be used for this AppScale ' \
        'deployment.'.format(elastic_ip))
      return True
    except boto.exception.EC2ResponseError:
      logger.info('Elastic IP {0} does not exist.'.format(elastic_ip))
      return False


  def does_image_exist(self, parameters):
    """ Queries Amazon EC2 to see if the specified image exists.

    Args:
      parameters: A dict that contains the machine ID to check for existence.
    Returns:
      True if the machine ID exists, False otherwise.
    """
    image_id = parameters[self.PARAM_IMAGE_ID]
    try:
      conn = self.open_connection(parameters)
      conn.get_image(image_id)
      logger.info('Machine image {0} does exist'.format(image_id))
      return True
    except boto.exception.EC2ResponseError:
      logger.info('Machine image {0} does not exist'.format(image_id))
      return False


  def does_disk_exist(self, parameters, disk_name):
    """ Queries Amazon EC2 to see if the specified EBS volume exists.

    Args:
      parameters: A dict that contains the credentials needed to authenticate
        with AWS.
      disk_name: A str naming the EBS volume to check for existence.
    Returns:
      True if the named EBS volume exists, and False otherwise.
    """
    conn = self.open_connection(parameters)
    try:
      conn.get_all_volumes([disk_name])
      logger.info('EBS volume {0} does exist'.format(disk_name))
      return True
    except boto.exception.EC2ResponseError:
      logger.info('EBS volume {0} does not exist'.format(disk_name))
      return False


  def attach_disk(self, parameters, disk_name, instance_id):
    """ Attaches the Elastic Block Store volume specified in 'disk_name' to this
    virtual machine.

    Args:
      parameters: A dict with keys for each parameter needed to connect to AWS.
      disk_name: A str naming the EBS mount to attach to this machine.
      instance_id: A str naming the id of the instance that the disk should be
        attached to. In practice, callers add disks to their own instances.
    Returns:
      The location on the local filesystem where the disk has been attached.
    """
    # In Amazon Web Services, if we're running on a Xen Paravirtualized machine,
    # then devices get added starting at /dev/xvda. If not, they get added at
    # /dev/sda. Find out which one we're on so that we know where the disk will
    # get attached to.
    if glob.glob("/dev/xvd*"):
      mount_point = '/dev/xvdc'
    elif glob.glob("/dev/vd*"):
      mount_point = '/dev/vdc'
    elif glob.glob('/dev/nvme*'):
      mount_point = '/dev/nvme1n1'
    else:
      mount_point = '/dev/sdc'

    conn = self.open_connection(parameters)

    try:
      logger.info('Attaching volume {0} to instance {1}, at {2}'.format(
        disk_name, instance_id, mount_point))
      conn.attach_volume(disk_name, instance_id, mount_point)
      return mount_point
    except EC2ResponseError as exception:
      if self.disk_attached(conn, disk_name, instance_id):
        return mount_point
      logger.info('An error occurred when trying to attach volume {0} '
        'to instance {1} at {2}'.format(disk_name, instance_id, mount_point))
      self.handle_failure('EC2 response error while attaching volume:' +
        exception.error_message)


  def disk_attached(self, conn, disk_name, instance_id):
    """ Check if disk is attached to instance id.

    Args:
      conn: A boto connection.
      disk_name: A str naming the EBS mount to check.
      instance_id: A str naming the id of the instance that the disk should be
        attached to.
    Returns:
      True if the volume is attached to the instance, False if it is not.
    """
    try:
      volumes = conn.get_all_volumes(filters={'attachment.instance-id':
                                              instance_id})
      for volume in volumes:
        if volume.id == disk_name:
          return True

      return False
    except EC2ResponseError as exception:
      logger.info('An error occurred when trying to find '
                         'attached volumes.')
      self.handle_failure('EC2 response error while checking attached '
                          'volumes: {}'.format(exception.error_message))


  def detach_disk(self, parameters, disk_name, instance_id):
    """ Detaches the EBS mount specified in disk_name from the named instance.

    Args:
      parameters: A dict with keys for each parameter needed to connect to AWS.
      disk_name: A str naming the EBS volume to detach.
      instance_id: A str naming the id of the instance that the disk should be
        detached from.
    Returns:
      True if the disk was detached, and False otherwise.
    """
    conn = self.open_connection(parameters)
    try:
      conn.detach_volume(disk_name, instance_id)
      return True
    except boto.exception.EC2ResponseError:
      logger.info("Could not detach volume with name {0}".format(
        disk_name))
      return False


  def does_zone_exist(self, parameters):
    """ Queries Amazon EC2 to see if the specified availability zone exists.

    Args:
      parameters: A dict that contains the availability zone to check for
        existence.
    Returns:
      True if the availability zone exists, and False otherwise.
    """
    zone = parameters[self.PARAM_ZONE]
    try:
      conn = self.open_connection(parameters)
      conn.get_all_zones(zone)
      logger.info('Availability zone {0} does exist'.format(zone))
      return True
    except boto.exception.EC2ResponseError:
      logger.info('Availability zone {0} does not exist'.format(zone))
      return False


  def cleanup_state(self, parameters):
    """ Removes the keyname and security group created during this AppScale
    deployment.

    Args:
      parameters: A dict that contains the keyname and security group to delete.
    """
    logger.info("Deleting keyname {0}".format(
      parameters[self.PARAM_KEYNAME]))
    conn = self.open_connection(parameters)
    conn.delete_key_pair(parameters[self.PARAM_KEYNAME])

    logger.info("Deleting security group {0}".format(
      parameters[self.PARAM_GROUP]))
    retries_left = self.SECURITY_GROUP_RETRY_COUNT
    while True:
      try:
        sg = self.get_security_group_by_name(conn, parameters[self.PARAM_GROUP],
                                             parameters.get(self.PARAM_VPC_ID))
        conn.delete_security_group(group_id=sg.id)
        return
      except EC2ResponseError as e:
        time.sleep(self.SLEEP_TIME)
        retries_left -= 1
        if retries_left == 0:
          raise AgentRuntimeException('Error deleting security group! Reason: '
                                      '{}'.format(e.message))
      except SecurityGroupNotFoundException:
        logger.info('Could not find security group {}, skipping '
                           'delete.'.format(parameters[self.PARAM_GROUP]))
        return


  def get_optimal_spot_price(self, conn, instance_type, zone):
    """
    Returns the spot price for an EC2 instance of the specified instance type.
    The returned value is computed by averaging all the spot price history
    values returned by the back-end EC2 APIs and incrementing the average by
    extra 10%.

    Args:
      conn: A boto.EC2Connection that can be used to communicate with AWS.
      instance_type: A str representing the instance type whose prices we
        should speculate for.
      zone: A str representing the availability zone that the instance will
        be placed in.
    Returns:
      The estimated spot price for the specified instance type, in the
        specified availability zone.
    """
    end_time = datetime.datetime.now()
    start_time = end_time - datetime.timedelta(days=7)
    history = conn.get_spot_price_history(start_time=start_time.isoformat(),
      end_time=end_time.isoformat(), product_description='Linux/UNIX',
      instance_type=instance_type, availability_zone=zone)
    var_sum = 0.0
    for entry in history:
      var_sum += entry.price
    average = var_sum / len(history)
    bid_price = average * 1.10
    logger.info('The average spot instance price for a {0} machine is'\
        ' {1}, and 10% more is {2}'.format(instance_type, average, bid_price))
    return bid_price

  def open_connection(self, parameters):
    """
    Initialize a connection to the back-end EC2 APIs.

    Args:
      parameters: A dictionary containing the 'credentials' parameter.
    Returns:
      An instance of Boto EC2Connection
    """
    credentials = parameters[self.PARAM_CREDENTIALS]
    return boto.ec2.connect_to_region(parameters[self.PARAM_REGION],
      aws_access_key_id=credentials['EC2_ACCESS_KEY'],
      aws_secret_access_key=credentials['EC2_SECRET_KEY'])

  def open_vpc_connection(self, parameters):
    """
    Initialize a connection to the back-end VPC APIs.

    Args:
      parameters: A dictionary containing the 'credentials' parameter.
    Returns:
      An instance of Boto VPCConnection
    """
    credentials = parameters[self.PARAM_CREDENTIALS]
    return boto.vpc.connect_to_region(parameters[self.PARAM_REGION],
        aws_access_key_id=credentials['EC2_ACCESS_KEY'],
        aws_secret_access_key=credentials['EC2_SECRET_KEY'])

  def handle_failure(self, msg):
    """ Log the specified error message and raise an AgentRuntimeException

    Args:
      msg: An error message to be logged and included in the raised exception.
    Raises:
      AgentRuntimeException Contains the input error message.
    """
    logger.info(msg)
    raise AgentRuntimeException(msg)

  def __test_logging(self):
    """ Output a couple of messages at different logging levels"""
    logger.info("ec2agent info log")
    logger.debug("ec2agent debug log")
    logger.warn("ec2agent warning log")
    logger.error("ec2agent error log")
    logger.critical("ec2agent critical log")
    try:
      raise KeyError()
    except KeyError:
      logger.exception("ec2agent exception")


class InvalidFilter(Exception):
  def __init__(self, msg):
    Exception.__init__(self, msg)


class InstanceIDNotFound(Exception):
  def __init__(self, msg):
    Exception.__init__(self, msg)<|MERGE_RESOLUTION|>--- conflicted
+++ resolved
@@ -6,7 +6,6 @@
 import boto.vpc
 import datetime
 import glob
-import os
 import re
 import time
 import logging
@@ -672,18 +671,6 @@
     """
     instance_ids = set(parameters[self.PARAM_INSTANCE_IDS])
     conn = self.open_connection(parameters)
-<<<<<<< HEAD
-    conn.terminate_instances(instance_ids)
-    logger.info('Terminating instances: ' + ' '.join(instance_ids))
-    if not self.wait_for_status_change(parameters, conn, 'terminated',
-            max_wait_time=120):
-      logger.info("re-terminating instances: " + ' '.join(instance_ids))
-      conn.terminate_instances(instance_ids)
-      if not self.wait_for_status_change(parameters, conn, 'terminated',
-                max_wait_time=120):
-        self.handle_failure('ERROR: could not terminate instances: ' +
-                            ' '.join(instance_ids))
-=======
     status_filters = {"instance-state-name": 'terminated',
                       "key-name": parameters[self.PARAM_KEYNAME]}
 
@@ -691,13 +678,9 @@
       self.handle_failure("ERROR: could not terminate instances: {}"
                           .format(" ".join(instance_ids)))
 
-    logger.info("Removing terminated instances: " + ' '.join(instance_ids))
-    self.__terminate_instances(instance_ids, conn, status_filters)
-
   def __terminate_instances(self, instance_ids, conn, status_filters, max_attempts=1):
     """
     Private terminate_instances that retries boto.connection.terminate_instances():
->>>>>>> 08b66ec0
 
     If an Instance ID is not found by EC2, retry with a subset of Ids.
     Assumption is that the missing id is terminated/deleted.
